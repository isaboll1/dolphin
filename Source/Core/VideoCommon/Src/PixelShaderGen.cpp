// Copyright 2013 Dolphin Emulator Project
// Licensed under GPLv2
// Refer to the license.txt file included.

#include <stdio.h>
#include <cmath>
#include <assert.h>
#include <locale.h>

#include "LightingShaderGen.h"
#include "PixelShaderGen.h"
#include "XFMemory.h"  // for texture projection mode
#include "BPMemory.h"
#include "VideoConfig.h"
#include "NativeVertexFormat.h"


<<<<<<< HEAD
=======
static void StageHash(u32 stage, u32* out)
{
	out[0] |= bpmem.combiners[stage].colorC.hex & 0xFFFFFF; // 24
	u32 alphaC = bpmem.combiners[stage].alphaC.hex & 0xFFFFF0; // 24, strip out tswap and rswap for now
	out[0] |= (alphaC&0xF0) << 24; // 8
	out[1] |= alphaC >> 8; // 16

	// reserve 3 bits for bpmem.tevorders[stage/2].getTexMap
	out[1] |= bpmem.tevorders[stage/2].getTexCoord(stage&1) << 19; // 3
	out[1] |= bpmem.tevorders[stage/2].getEnable(stage&1) << 22; // 1
	// reserve 3 bits for bpmem.tevorders[stage/2].getColorChan

	bool bHasIndStage = bpmem.tevind[stage].IsActive() && bpmem.tevind[stage].bt < bpmem.genMode.numindstages;
	out[2] |= bHasIndStage << 2; // 1

	bool needstexcoord = false;

	if (bHasIndStage)
	{
		out[2] |= (bpmem.tevind[stage].hex & 0x17FFFF) << 3; // 21, TODO: needs an explanation
		needstexcoord = true;
	}


	TevStageCombiner::ColorCombiner& cc = bpmem.combiners[stage].colorC;
	TevStageCombiner::AlphaCombiner& ac = bpmem.combiners[stage].alphaC;

	if(cc.a == TEVCOLORARG_RASA || cc.a == TEVCOLORARG_RASC
		|| cc.b == TEVCOLORARG_RASA || cc.b == TEVCOLORARG_RASC
		|| cc.c == TEVCOLORARG_RASA || cc.c == TEVCOLORARG_RASC
		|| cc.d == TEVCOLORARG_RASA || cc.d == TEVCOLORARG_RASC
		|| ac.a == TEVALPHAARG_RASA || ac.b == TEVALPHAARG_RASA
		|| ac.c == TEVALPHAARG_RASA || ac.d == TEVALPHAARG_RASA)
	{
		out[0] |= bpmem.combiners[stage].alphaC.rswap;
		out[2] |= bpmem.tevksel[bpmem.combiners[stage].alphaC.rswap*2].swap1 << 24; // 2
		out[2] |= bpmem.tevksel[bpmem.combiners[stage].alphaC.rswap*2].swap2 << 26; // 2
		out[2] |= bpmem.tevksel[bpmem.combiners[stage].alphaC.rswap*2+1].swap1 << 28; // 2
		out[2] |= bpmem.tevksel[bpmem.combiners[stage].alphaC.rswap*2+1].swap2 << 30; // 2
		out[1] |= (bpmem.tevorders[stage/2].getColorChan(stage&1)&1) << 23;
		out[2] |= (bpmem.tevorders[stage/2].getColorChan(stage&1)&0x6) >> 1;
	}

	out[3] |= bpmem.tevorders[stage/2].getEnable(stage&1);
	if (bpmem.tevorders[stage/2].getEnable(stage&1))
	{
		if (bHasIndStage)
			needstexcoord = true;

		out[0] |= bpmem.combiners[stage].alphaC.tswap;
		out[3] |= bpmem.tevksel[bpmem.combiners[stage].alphaC.tswap*2].swap1 << 1; // 2
		out[3] |= bpmem.tevksel[bpmem.combiners[stage].alphaC.tswap*2].swap2 << 3; // 2
		out[3] |= bpmem.tevksel[bpmem.combiners[stage].alphaC.tswap*2+1].swap1 << 5; // 2
		out[3] |= bpmem.tevksel[bpmem.combiners[stage].alphaC.tswap*2+1].swap2 << 7; // 2
		out[1] |= bpmem.tevorders[stage/2].getTexMap(stage&1) << 16;
	}

	if (cc.a == TEVCOLORARG_KONST || cc.b == TEVCOLORARG_KONST || cc.c == TEVCOLORARG_KONST || cc.d == TEVCOLORARG_KONST
		|| ac.a == TEVALPHAARG_KONST || ac.b == TEVALPHAARG_KONST || ac.c == TEVALPHAARG_KONST || ac.d == TEVALPHAARG_KONST)
	{
		out[3] |= bpmem.tevksel[stage/2].getKC(stage&1) << 9; // 5
		out[3] |= bpmem.tevksel[stage/2].getKA(stage&1) << 14; // 5
	}

	if (needstexcoord)
	{
		out[1] |= bpmem.tevorders[stage/2].getTexCoord(stage&1) << 16;
	}
}

// Mash together all the inputs that contribute to the code of a generated pixel shader into
// a unique identifier, basically containing all the bits. Yup, it's a lot ....
// It would likely be a lot more efficient to build this incrementally as the attributes
// are set...
void GetPixelShaderId(PIXELSHADERUID *uid, DSTALPHA_MODE dstAlphaMode, u32 components)
{
	memset(uid->values, 0, sizeof(uid->values));
	uid->values[0] |= bpmem.genMode.numtevstages; // 4
	uid->values[0] |= bpmem.genMode.numtexgens << 4; // 4
	uid->values[0] |= dstAlphaMode << 8; // 2

	bool enablePL = g_ActiveConfig.bEnablePixelLighting && g_ActiveConfig.backend_info.bSupportsPixelLighting;
	uid->values[0] |= enablePL << 10; // 1

	if (!enablePL)
	{
		uid->values[0] |= xfregs.numTexGen.numTexGens << 11; // 4
	}

	AlphaTest::TEST_RESULT alphaPreTest = bpmem.alpha_test.TestResult();
	uid->values[0] |= alphaPreTest << 15; // 2

	// numtexgens should be <= 8
	for (unsigned int i = 0; i < bpmem.genMode.numtexgens; ++i)
	{
		uid->values[0] |= xfregs.texMtxInfo[i].projection << (17+i); // 1
	}

	uid->values[1] = bpmem.genMode.numindstages; // 3
	u32 indirectStagesUsed = 0;
	for (unsigned int i = 0; i < bpmem.genMode.numindstages; ++i)
	{
		if (bpmem.tevind[i].IsActive() && bpmem.tevind[i].bt < bpmem.genMode.numindstages)
			indirectStagesUsed |= (1 << bpmem.tevind[i].bt);
	}

	assert(indirectStagesUsed == (indirectStagesUsed & 0xF));

	uid->values[1] |= indirectStagesUsed << 3; // 4;

	for (unsigned int i = 0; i < bpmem.genMode.numindstages; ++i)
	{
		if (indirectStagesUsed & (1 << i))
		{
			uid->values[1] |= (bpmem.tevindref.getTexCoord(i) < bpmem.genMode.numtexgens) << (7 + 3*i); // 1
			if (bpmem.tevindref.getTexCoord(i) < bpmem.genMode.numtexgens)
				uid->values[1] |= bpmem.tevindref.getTexCoord(i) << (8 + 3*i); // 2
		}
	}

	u32* ptr = &uid->values[2];
	for (unsigned int i = 0; i < bpmem.genMode.numtevstages+1u; ++i)
	{
		StageHash(i, ptr);
		ptr += 4; // max: ptr = &uid->values[66]
	}

	ptr[0] |= bpmem.alpha_test.comp0; // 3
	ptr[0] |= bpmem.alpha_test.comp1 << 3; // 3
	ptr[0] |= bpmem.alpha_test.logic << 6; // 2

	ptr[0] |= bpmem.ztex2.op << 8; // 2
	ptr[0] |= bpmem.zcontrol.early_ztest << 10; // 1
	ptr[0] |= bpmem.zmode.testenable << 11; // 1
	ptr[0] |= bpmem.zmode.updateenable << 12; // 1

	if (dstAlphaMode != DSTALPHA_ALPHA_PASS)
	{
		ptr[0] |= bpmem.fog.c_proj_fsel.fsel << 13; // 3
		if (bpmem.fog.c_proj_fsel.fsel != 0)
		{
			ptr[0] |= bpmem.fog.c_proj_fsel.proj << 16; // 1
			ptr[0] |= bpmem.fogRange.Base.Enabled << 17; // 1
		}
	}

	++ptr;
	if (enablePL)
	{
		ptr += GetLightingShaderId(ptr);
		*ptr++ = components;
	}

	uid->num_values = int(ptr - uid->values);
}

void GetSafePixelShaderId(PIXELSHADERUIDSAFE *uid, DSTALPHA_MODE dstAlphaMode, u32 components)
{
	memset(uid->values, 0, sizeof(uid->values));
	u32* ptr = uid->values;
	*ptr++ = dstAlphaMode; // 0
	*ptr++ = bpmem.genMode.hex; // 1
	*ptr++ = bpmem.ztex2.hex; // 2
	*ptr++ = bpmem.zcontrol.hex; // 3
	*ptr++ = bpmem.zmode.hex; // 4
	*ptr++ = g_ActiveConfig.bEnablePixelLighting && g_ActiveConfig.backend_info.bSupportsPixelLighting; // 5
	*ptr++ = xfregs.numTexGen.hex; // 6

	if (g_ActiveConfig.bEnablePixelLighting && g_ActiveConfig.backend_info.bSupportsPixelLighting)
	{
		*ptr++ = xfregs.color[0].hex;
		*ptr++ = xfregs.alpha[0].hex;
		*ptr++ = xfregs.color[1].hex;
		*ptr++ = xfregs.alpha[1].hex;
		*ptr++ = components;
	}

	for (unsigned int i = 0; i < 8; ++i)
		*ptr++ = xfregs.texMtxInfo[i].hex; // 7-14

	for (unsigned int i = 0; i < 16; ++i)
		*ptr++ = bpmem.tevind[i].hex; // 15-30

	*ptr++ = bpmem.tevindref.hex; // 31

	for (u32 i = 0; i < bpmem.genMode.numtevstages+1u; ++i) // up to 16 times
	{
		*ptr++ = bpmem.combiners[i].colorC.hex; // 32+5*i
		*ptr++ = bpmem.combiners[i].alphaC.hex; // 33+5*i
		*ptr++ = bpmem.tevind[i].hex; // 34+5*i
		*ptr++ = bpmem.tevksel[i/2].hex; // 35+5*i
		*ptr++ = bpmem.tevorders[i/2].hex; // 36+5*i
	}

	ptr = &uid->values[112];

	*ptr++ = bpmem.alpha_test.hex; // 112

	*ptr++ = bpmem.fog.c_proj_fsel.hex; // 113
	*ptr++ = bpmem.fogRange.Base.hex; // 114

	_assert_((ptr - uid->values) == uid->GetNumValues());
}

void ValidatePixelShaderIDs(API_TYPE api, PIXELSHADERUIDSAFE old_id, const std::string& old_code, DSTALPHA_MODE dstAlphaMode, u32 components)
{
	if (!g_ActiveConfig.bEnableShaderDebugging)
		return;

	PIXELSHADERUIDSAFE new_id;
	GetSafePixelShaderId(&new_id, dstAlphaMode, components);

	if (!(old_id == new_id))
	{
		std::string new_code(GeneratePixelShaderCode(dstAlphaMode, api, components));
		if (old_code != new_code)
		{
			_assert_(old_id.GetNumValues() == new_id.GetNumValues());

			char msg[8192];
			char* ptr = msg;
			ptr += sprintf(ptr, "Pixel shader IDs matched but unique IDs did not!\nUnique IDs (old <-> new):\n");
			const int N = new_id.GetNumValues();
			for (int i = 0; i < N/2; ++i)
				ptr += sprintf(ptr, "%02d, %08X  %08X  |  %08X  %08X\n", 2*i, old_id.values[2*i], old_id.values[2*i+1],
																			new_id.values[2*i], new_id.values[2*i+1]);
			if (N % 2)
				ptr += sprintf(ptr, "%02d, %08X  |  %08X\n", N-1, old_id.values[N-1], new_id.values[N-1]);
	
			static int num_failures = 0;
			char szTemp[MAX_PATH];
			sprintf(szTemp, "%spsuid_mismatch_%04i.txt", File::GetUserPath(D_DUMP_IDX).c_str(), num_failures++);
			std::ofstream file;
			OpenFStream(file, szTemp, std::ios_base::out);
			file << msg;
			file << "\n\nOld shader code:\n" << old_code;
			file << "\n\nNew shader code:\n" << new_code;
			file.close();

			PanicAlert("Unique pixel shader ID mismatch!\n\nReport this to the devs, along with the contents of %s.", szTemp);
		}
	}
}

>>>>>>> d18b71cc
//   old tev->pixelshader notes
//
//   color for this stage (alpha, color) is given by bpmem.tevorders[0].colorchan0
//   konstant for this stage (alpha, color) is given by bpmem.tevksel
//   inputs are given by bpmem.combiners[0].colorC.a/b/c/d     << could be current channel color
//   according to GXTevColorArg table above
//   output is given by .outreg
//   tevtemp is set according to swapmodetables and

template<class T> static void WriteStage(T& out, pixel_shader_uid_data& uid_data, int n, API_TYPE ApiType);
template<class T> static void SampleTexture(T& out, const char *destination, const char *texcoords, const char *texswap, int texmap, API_TYPE ApiType);
template<class T> static void WriteAlphaTest(T& out, pixel_shader_uid_data& uid_data, API_TYPE ApiType,DSTALPHA_MODE dstAlphaMode, bool per_pixel_depth);
template<class T> static void WriteFog(T& out, pixel_shader_uid_data& uid_data);

static const char *tevKSelTableC[] = // KCSEL
{
	"1.0f,1.0f,1.0f",       // 1   = 0x00
	"0.875f,0.875f,0.875f", // 7_8 = 0x01
	"0.75f,0.75f,0.75f",    // 3_4 = 0x02
	"0.625f,0.625f,0.625f", // 5_8 = 0x03
	"0.5f,0.5f,0.5f",       // 1_2 = 0x04
	"0.375f,0.375f,0.375f", // 3_8 = 0x05
	"0.25f,0.25f,0.25f",    // 1_4 = 0x06
	"0.125f,0.125f,0.125f", // 1_8 = 0x07
	"ERROR1", // 0x08
	"ERROR2", // 0x09
	"ERROR3", // 0x0a
	"ERROR4", // 0x0b
	I_KCOLORS"[0].rgb", // K0 = 0x0C
	I_KCOLORS"[1].rgb", // K1 = 0x0D
	I_KCOLORS"[2].rgb", // K2 = 0x0E
	I_KCOLORS"[3].rgb", // K3 = 0x0F
	I_KCOLORS"[0].rrr", // K0_R = 0x10
	I_KCOLORS"[1].rrr", // K1_R = 0x11
	I_KCOLORS"[2].rrr", // K2_R = 0x12
	I_KCOLORS"[3].rrr", // K3_R = 0x13
	I_KCOLORS"[0].ggg", // K0_G = 0x14
	I_KCOLORS"[1].ggg", // K1_G = 0x15
	I_KCOLORS"[2].ggg", // K2_G = 0x16
	I_KCOLORS"[3].ggg", // K3_G = 0x17
	I_KCOLORS"[0].bbb", // K0_B = 0x18
	I_KCOLORS"[1].bbb", // K1_B = 0x19
	I_KCOLORS"[2].bbb", // K2_B = 0x1A
	I_KCOLORS"[3].bbb", // K3_B = 0x1B
	I_KCOLORS"[0].aaa", // K0_A = 0x1C
	I_KCOLORS"[1].aaa", // K1_A = 0x1D
	I_KCOLORS"[2].aaa", // K2_A = 0x1E
	I_KCOLORS"[3].aaa", // K3_A = 0x1F
};

static const char *tevKSelTableA[] = // KASEL
{
	"1.0f",  // 1   = 0x00
	"0.875f",// 7_8 = 0x01
	"0.75f", // 3_4 = 0x02
	"0.625f",// 5_8 = 0x03
	"0.5f",  // 1_2 = 0x04
	"0.375f",// 3_8 = 0x05
	"0.25f", // 1_4 = 0x06
	"0.125f",// 1_8 = 0x07
	"ERROR5", // 0x08
	"ERROR6", // 0x09
	"ERROR7", // 0x0a
	"ERROR8", // 0x0b
	"ERROR9", // 0x0c
	"ERROR10", // 0x0d
	"ERROR11", // 0x0e
	"ERROR12", // 0x0f
	I_KCOLORS"[0].r", // K0_R = 0x10
	I_KCOLORS"[1].r", // K1_R = 0x11
	I_KCOLORS"[2].r", // K2_R = 0x12
	I_KCOLORS"[3].r", // K3_R = 0x13
	I_KCOLORS"[0].g", // K0_G = 0x14
	I_KCOLORS"[1].g", // K1_G = 0x15
	I_KCOLORS"[2].g", // K2_G = 0x16
	I_KCOLORS"[3].g", // K3_G = 0x17
	I_KCOLORS"[0].b", // K0_B = 0x18
	I_KCOLORS"[1].b", // K1_B = 0x19
	I_KCOLORS"[2].b", // K2_B = 0x1A
	I_KCOLORS"[3].b", // K3_B = 0x1B
	I_KCOLORS"[0].a", // K0_A = 0x1C
	I_KCOLORS"[1].a", // K1_A = 0x1D
	I_KCOLORS"[2].a", // K2_A = 0x1E
	I_KCOLORS"[3].a", // K3_A = 0x1F
};

static const char *tevScaleTable[] = // CS
{
	"1.0f",  // SCALE_1
	"2.0f",  // SCALE_2
	"4.0f",  // SCALE_4
	"0.5f",  // DIVIDE_2
};

static const char *tevBiasTable[] = // TB
{
	"",       // ZERO,
	"+0.5f",  // ADDHALF,
	"-0.5f",  // SUBHALF,
	"",
};

static const char *tevOpTable[] = { // TEV
	"+",      // TEVOP_ADD = 0,
	"-",      // TEVOP_SUB = 1,
};

static const char *tevCInputTable[] = // CC
{
	"(prev.rgb)",         // CPREV,
	"(prev.aaa)",         // APREV,
	"(c0.rgb)",           // C0,
	"(c0.aaa)",           // A0,
	"(c1.rgb)",           // C1,
	"(c1.aaa)",           // A1,
	"(c2.rgb)",           // C2,
	"(c2.aaa)",           // A2,
	"(textemp.rgb)",      // TEXC,
	"(textemp.aaa)",      // TEXA,
	"(rastemp.rgb)",      // RASC,
	"(rastemp.aaa)",      // RASA,
	"float3(1.0f, 1.0f, 1.0f)",              // ONE
	"float3(0.5f, 0.5f, 0.5f)",              // HALF
	"(konsttemp.rgb)", //"konsttemp.rgb",    // KONST
	"float3(0.0f, 0.0f, 0.0f)",              // ZERO
	///added extra values to map clamped values
	"(cprev.rgb)",        // CPREV,
	"(cprev.aaa)",        // APREV,
	"(cc0.rgb)",          // C0,
	"(cc0.aaa)",          // A0,
	"(cc1.rgb)",          // C1,
	"(cc1.aaa)",          // A1,
	"(cc2.rgb)",          // C2,
	"(cc2.aaa)",          // A2,
	"(textemp.rgb)",      // TEXC,
	"(textemp.aaa)",      // TEXA,
	"(crastemp.rgb)",     // RASC,
	"(crastemp.aaa)",     // RASA,
	"float3(1.0f, 1.0f, 1.0f)",              // ONE
	"float3(0.5f, 0.5f, 0.5f)",              // HALF
	"(ckonsttemp.rgb)", //"konsttemp.rgb",   // KONST
	"float3(0.0f, 0.0f, 0.0f)",              // ZERO
	"PADERROR1", "PADERROR2", "PADERROR3", "PADERROR4"
};

static const char *tevAInputTable[] = // CA
{
	"prev",            // APREV,
	"c0",              // A0,
	"c1",              // A1,
	"c2",              // A2,
	"textemp",         // TEXA,
	"rastemp",         // RASA,
	"konsttemp",       // KONST,  (hw1 had quarter)
	"float4(0.0f, 0.0f, 0.0f, 0.0f)", // ZERO
	///added extra values to map clamped values
	"cprev",            // APREV,
	"cc0",              // A0,
	"cc1",              // A1,
	"cc2",              // A2,
	"textemp",          // TEXA,
	"crastemp",         // RASA,
	"ckonsttemp",       // KONST,  (hw1 had quarter)
	"float4(0.0f, 0.0f, 0.0f, 0.0f)", // ZERO
	"PADERROR5", "PADERROR6", "PADERROR7", "PADERROR8",
	"PADERROR9", "PADERROR10", "PADERROR11", "PADERROR12",
};

static const char *tevRasTable[] =
{
	"colors_0",
	"colors_1",
	"ERROR13", //2
	"ERROR14", //3
	"ERROR15", //4
	"float4(alphabump,alphabump,alphabump,alphabump)", // use bump alpha
	"(float4(alphabump,alphabump,alphabump,alphabump)*(255.0f/248.0f))", //normalized
	"float4(0.0f, 0.0f, 0.0f, 0.0f)", // zero
};

//static const char *tevTexFunc[] = { "tex2D", "texRECT" };

static const char *tevCOutputTable[]  = { "prev.rgb", "c0.rgb", "c1.rgb", "c2.rgb" };
static const char *tevAOutputTable[]  = { "prev.a", "c0.a", "c1.a", "c2.a" };
static const char *tevIndAlphaSel[]   = {"", "x", "y", "z"};
//static const char *tevIndAlphaScale[] = {"", "*32", "*16", "*8"};
static const char *tevIndAlphaScale[] = {"*(248.0f/255.0f)", "*(224.0f/255.0f)", "*(240.0f/255.0f)", "*(248.0f/255.0f)"};
static const char *tevIndBiasField[]  = {"", "x", "y", "xy", "z", "xz", "yz", "xyz"}; // indexed by bias
static const char *tevIndBiasAdd[]    = {"-128.0f", "1.0f", "1.0f", "1.0f" }; // indexed by fmt
static const char *tevIndWrapStart[]  = {"0.0f", "256.0f", "128.0f", "64.0f", "32.0f", "16.0f", "0.001f" };
static const char *tevIndFmtScale[]   = {"255.0f", "31.0f", "15.0f", "7.0f" };

static char swapModeTable[4][5];

static char text[16384];

struct RegisterState
{
	bool ColorNeedOverflowControl;
	bool AlphaNeedOverflowControl;
	bool AuxStored;
};

static RegisterState RegisterStates[4];

static void BuildSwapModeTable()
{
	static const char *swapColors = "rgba";
	for (int i = 0; i < 4; i++)
	{
		swapModeTable[i][0] = swapColors[bpmem.tevksel[i*2].swap1];
		swapModeTable[i][1] = swapColors[bpmem.tevksel[i*2].swap2];
		swapModeTable[i][2] = swapColors[bpmem.tevksel[i*2+1].swap1];
		swapModeTable[i][3] = swapColors[bpmem.tevksel[i*2+1].swap2];
		swapModeTable[i][4] = '\0';
	}
}

const char* WriteRegister(API_TYPE ApiType, const char *prefix, const u32 num)
{
	if (ApiType == API_OPENGL)
		return ""; // Nothing to do here

	static char result[64];
	sprintf(result, " : register(%s%d)", prefix, num);
	return result;
}

const char *WriteLocation(API_TYPE ApiType)
{
	if (g_ActiveConfig.backend_info.bSupportsGLSLUBO)
		return "";

	static char result[64];
	sprintf(result, "uniform ");
	return result;
}

template<class T>
void GeneratePixelShader(T& out, DSTALPHA_MODE dstAlphaMode, API_TYPE ApiType, u32 components)
{
	// Non-uid template parameters will write to the dummy data (=> gets optimized out)
	pixel_shader_uid_data dummy_data;
	pixel_shader_uid_data& uid_data = (&out.template GetUidData<pixel_shader_uid_data>() != NULL)
										? out.template GetUidData<pixel_shader_uid_data>() : dummy_data;

	out.SetBuffer(text);
	if (out.GetBuffer() != NULL)
		setlocale(LC_NUMERIC, "C"); // Reset locale for compilation

	text[sizeof(text) - 1] = 0x7C;  // canary

	unsigned int numStages = bpmem.genMode.numtevstages + 1;
	unsigned int numTexgen = bpmem.genMode.numtexgens;

	bool per_pixel_depth = bpmem.ztex2.op != ZTEXTURE_DISABLE && !bpmem.zcontrol.early_ztest && bpmem.zmode.testenable;

	out.Write("//Pixel Shader for TEV stages\n");
	out.Write("//%i TEV stages, %i texgens, XXX IND stages\n",
		numStages, numTexgen/*, bpmem.genMode.numindstages*/);

	uid_data.dstAlphaMode = dstAlphaMode;
	uid_data.genMode.numindstages = bpmem.genMode.numindstages;
	uid_data.genMode.numtevstages = bpmem.genMode.numtevstages;
	uid_data.genMode.numtexgens = bpmem.genMode.numtexgens;

	if (ApiType == API_OPENGL)
	{
		// Fmod implementation gleaned from Nvidia
		// At http://http.developer.nvidia.com/Cg/fmod.html
		out.Write("float fmod( float x, float y )\n");
		out.Write("{\n");
		out.Write("\tfloat z = fract( abs( x / y) ) * abs( y );\n");
		out.Write("\treturn (x < 0) ? -z : z;\n");
		out.Write("}\n\n");

		// Declare samplers
		for (int i = 0; i < 8; ++i)
			out.Write("uniform sampler2D samp%d;\n", i);
	}
	else
	{
		// Declare samplers
		for (int i = 0; i < 8; ++i)
			out.Write("%s samp%d %s;\n", (ApiType == API_D3D11) ? "sampler" : "uniform sampler2D", i, WriteRegister(ApiType, "s", i));

		if (ApiType == API_D3D11)
		{
			out.Write("\n");
			for (int i = 0; i < 8; ++i)
			{
				out.Write("Texture2D Tex%d : register(t%d);\n", i, i);
			}
		}
	}
	out.Write("\n");

	if (g_ActiveConfig.backend_info.bSupportsGLSLUBO)
		out.Write("layout(std140) uniform PSBlock {\n");

	out.Write("\t%sfloat4 " I_COLORS"[4] %s;\n", WriteLocation(ApiType), WriteRegister(ApiType, "c", C_COLORS)); // TODO: first element not used??
	out.Write("\t%sfloat4 " I_KCOLORS"[4] %s;\n", WriteLocation(ApiType), WriteRegister(ApiType, "c", C_KCOLORS));
	out.Write("\t%sfloat4 " I_ALPHA"[1] %s;\n", WriteLocation(ApiType), WriteRegister(ApiType, "c", C_ALPHA)); // TODO: Why is this an array...-.-
	out.Write("\t%sfloat4 " I_TEXDIMS"[8] %s;\n", WriteLocation(ApiType), WriteRegister(ApiType, "c", C_TEXDIMS));
	out.Write("\t%sfloat4 " I_ZBIAS"[2] %s;\n", WriteLocation(ApiType), WriteRegister(ApiType, "c", C_ZBIAS));
	out.Write("\t%sfloat4 " I_INDTEXSCALE"[2] %s;\n", WriteLocation(ApiType),  WriteRegister(ApiType, "c", C_INDTEXSCALE));
	out.Write("\t%sfloat4 " I_INDTEXMTX"[6] %s;\n", WriteLocation(ApiType), WriteRegister(ApiType, "c", C_INDTEXMTX));
	out.Write("\t%sfloat4 " I_FOG"[3] %s;\n", WriteLocation(ApiType), WriteRegister(ApiType, "c", C_FOG));

	// For pixel lighting - TODO: Should only be defined when per pixel lighting is enabled!
	out.Write("\t%sfloat4 " I_PLIGHTS"[40] %s;\n", WriteLocation(ApiType), WriteRegister(ApiType, "c", C_PLIGHTS));
	out.Write("\t%sfloat4 " I_PMATERIALS"[4] %s;\n", WriteLocation(ApiType), WriteRegister(ApiType, "c", C_PMATERIALS));

	if (g_ActiveConfig.backend_info.bSupportsGLSLUBO)
		out.Write("};\n");

	if (ApiType == API_OPENGL)
	{
<<<<<<< HEAD
		out.Write("out float4 ocol0;\n");
		if (dstAlphaMode == DSTALPHA_DUAL_SOURCE_BLEND)
			out.Write("out float4 ocol1;\n");
=======
		WRITE(p, "COLOROUT(ocol0)\n");
		if (dstAlphaMode == DSTALPHA_DUAL_SOURCE_BLEND)
			WRITE(p, "COLOROUT(ocol1)\n");
>>>>>>> d18b71cc
		
		if (per_pixel_depth)
			out.Write("#define depth gl_FragDepth\n");
		out.Write("float4 rawpos = gl_FragCoord;\n");

		out.Write("VARYIN float4 colors_02;\n");
		out.Write("VARYIN float4 colors_12;\n");
		out.Write("float4 colors_0 = colors_02;\n");
		out.Write("float4 colors_1 = colors_12;\n");

		// compute window position if needed because binding semantic WPOS is not widely supported
		// Let's set up attributes
		if (xfregs.numTexGen.numTexGens < 7)
		{
			for (int i = 0; i < 8; ++i)
			{
				out.Write("VARYIN float3 uv%d_2;\n", i);
				out.Write("float3 uv%d = uv%d_2;\n", i, i);
			}
			out.Write("VARYIN float4 clipPos_2;\n");
			out.Write("float4 clipPos = clipPos_2;\n");
			if (g_ActiveConfig.bEnablePixelLighting && g_ActiveConfig.backend_info.bSupportsPixelLighting)
			{
				out.Write("VARYIN float4 Normal_2;\n");
				out.Write("float4 Normal = Normal_2;\n");
			}
		}
		else
		{
			// wpos is in w of first 4 texcoords
			if (g_ActiveConfig.bEnablePixelLighting && g_ActiveConfig.backend_info.bSupportsPixelLighting)
			{
				for (int i = 0; i < 8; ++i)
				{
					out.Write("VARYIN float4 uv%d_2;\n", i);
					out.Write("float4 uv%d = uv%d_2;\n", i, i);
				}
			}
			else
			{
				for (unsigned int i = 0; i < xfregs.numTexGen.numTexGens; ++i)
				{
					out.Write("VARYIN float%d uv%d_2;\n", i < 4 ? 4 : 3 , i);
					out.Write("float%d uv%d = uv%d_2;\n", i < 4 ? 4 : 3 , i, i);
				}
			}
			out.Write("float4 clipPos;\n");
		}
		out.Write("void main()\n{\n");
	}
	else
	{
		out.Write("void main(\n");
		if(ApiType != API_D3D11)
		{
			out.Write("  out float4 ocol0 : COLOR0,%s%s\n  in float4 rawpos : %s,\n",
				dstAlphaMode == DSTALPHA_DUAL_SOURCE_BLEND ? "\n  out float4 ocol1 : COLOR1," : "",
				per_pixel_depth ? "\n  out float depth : DEPTH," : "",
				ApiType & API_D3D9_SM20 ? "POSITION" : "VPOS");
		}
		else
		{
			out.Write("  out float4 ocol0 : SV_Target0,%s%s\n  in float4 rawpos : SV_Position,\n",
				dstAlphaMode == DSTALPHA_DUAL_SOURCE_BLEND ? "\n  out float4 ocol1 : SV_Target1," : "",
				per_pixel_depth ? "\n  out float depth : SV_Depth," : "");
		}

<<<<<<< HEAD
		out.Write("  in float4 colors_0 : COLOR0,\n");
		out.Write("  in float4 colors_1 : COLOR1");
=======
		// "centroid" attribute is only supported by D3D11
		const char* optCentroid = (ApiType == API_D3D11 ? "centroid" : "");

		WRITE(p, "  in %s float4 colors_0 : COLOR0,\n", optCentroid);
		WRITE(p, "  in %s float4 colors_1 : COLOR1", optCentroid);
>>>>>>> d18b71cc

		// compute window position if needed because binding semantic WPOS is not widely supported
		if (numTexgen < 7)
		{
<<<<<<< HEAD
			for (unsigned int i = 0; i < numTexgen; ++i)
				out.Write(",\n  in float3 uv%d : TEXCOORD%d", i, i);
			out.Write(",\n  in float4 clipPos : TEXCOORD%d", numTexgen);
			if(g_ActiveConfig.bEnablePixelLighting && g_ActiveConfig.backend_info.bSupportsPixelLighting)
				out.Write(",\n  in float4 Normal : TEXCOORD%d", numTexgen + 1);
			out.Write("        ) {\n");
=======
			for (int i = 0; i < numTexgen; ++i)
				WRITE(p, ",\n  in %s float3 uv%d : TEXCOORD%d", optCentroid, i, i);
			WRITE(p, ",\n  in %s float4 clipPos : TEXCOORD%d", optCentroid, numTexgen);
			if(g_ActiveConfig.bEnablePixelLighting && g_ActiveConfig.backend_info.bSupportsPixelLighting)
				WRITE(p, ",\n  in %s float4 Normal : TEXCOORD%d", optCentroid, numTexgen + 1);
			WRITE(p, "        ) {\n");
>>>>>>> d18b71cc
		}
		else
		{
			// wpos is in w of first 4 texcoords
			if(g_ActiveConfig.bEnablePixelLighting && g_ActiveConfig.backend_info.bSupportsPixelLighting)
			{
				for (int i = 0; i < 8; ++i)
					out.Write(",\n  in float4 uv%d : TEXCOORD%d", i, i);
			}
			else
			{
				for (unsigned int i = 0; i < xfregs.numTexGen.numTexGens; ++i)
					out.Write(",\n  in float%d uv%d : TEXCOORD%d", i < 4 ? 4 : 3 , i, i);
			}
			out.Write("        ) {\n");
			out.Write("\tfloat4 clipPos = float4(0.0f, 0.0f, 0.0f, 0.0f);");
		}
	}

	out.Write("  float4 c0 = " I_COLORS"[1], c1 = " I_COLORS"[2], c2 = " I_COLORS"[3], prev = float4(0.0f, 0.0f, 0.0f, 0.0f), textemp = float4(0.0f, 0.0f, 0.0f, 0.0f), rastemp = float4(0.0f, 0.0f, 0.0f, 0.0f), konsttemp = float4(0.0f, 0.0f, 0.0f, 0.0f);\n"
			"  float3 comp16 = float3(1.0f, 255.0f, 0.0f), comp24 = float3(1.0f, 255.0f, 255.0f*255.0f);\n"
			"  float alphabump=0.0f;\n"
			"  float3 tevcoord=float3(0.0f, 0.0f, 0.0f);\n"
			"  float2 wrappedcoord=float2(0.0f,0.0f), tempcoord=float2(0.0f,0.0f);\n"
			"  float4 cc0=float4(0.0f,0.0f,0.0f,0.0f), cc1=float4(0.0f,0.0f,0.0f,0.0f);\n"
			"  float4 cc2=float4(0.0f,0.0f,0.0f,0.0f), cprev=float4(0.0f,0.0f,0.0f,0.0f);\n"
			"  float4 crastemp=float4(0.0f,0.0f,0.0f,0.0f),ckonsttemp=float4(0.0f,0.0f,0.0f,0.0f);\n\n");

	if (g_ActiveConfig.bEnablePixelLighting && g_ActiveConfig.backend_info.bSupportsPixelLighting)
	{
		uid_data.xfregs_numTexGen_numTexGens = xfregs.numTexGen.numTexGens;
		if (xfregs.numTexGen.numTexGens < 7)
		{
			out.Write("\tfloat3 _norm0 = normalize(Normal.xyz);\n\n");
			out.Write("\tfloat3 pos = float3(clipPos.x,clipPos.y,Normal.w);\n");
		}
		else
		{
			out.Write("\tfloat3 _norm0 = normalize(float3(uv4.w,uv5.w,uv6.w));\n\n");
			out.Write("\tfloat3 pos = float3(uv0.w,uv1.w,uv7.w);\n");
		}

		out.Write("\tfloat4 mat, lacc;\n"
				"\tfloat3 ldir, h;\n"
				"\tfloat dist, dist2, attn;\n");

		out.SetConstantsUsed(C_PLIGHTS, C_PLIGHTS+39); // TODO: Can be optimized further
		out.SetConstantsUsed(C_PMATERIALS, C_PMATERIALS+3);
		uid_data.components = components;
		GenerateLightingShader<T>(out, uid_data.lighting, components, I_PMATERIALS, I_PLIGHTS, "colors_", "colors_");
	}

	if (numTexgen < 7)
		out.Write("\tclipPos = float4(rawpos.x, rawpos.y, clipPos.z, clipPos.w);\n");
	else
		out.Write("\tfloat4 clipPos = float4(rawpos.x, rawpos.y, uv2.w, uv3.w);\n");

	// HACK to handle cases where the tex gen is not enabled
	if (numTexgen == 0)
	{
		out.Write("\tfloat3 uv0 = float3(0.0f, 0.0f, 0.0f);\n");
	}
	else
	{
		out.SetConstantsUsed(C_TEXDIMS, C_TEXDIMS+numTexgen-1);
		for (unsigned int i = 0; i < numTexgen; ++i)
		{
			// optional perspective divides
			uid_data.texMtxInfo[i].projection = xfregs.texMtxInfo[i].projection;
			if (xfregs.texMtxInfo[i].projection == XF_TEXPROJ_STQ)
			{
				out.Write("\tif (uv%d.z != 0.0f)", i);
				out.Write("\t\tuv%d.xy = uv%d.xy / uv%d.z;\n", i, i, i);
			}

			out.Write("uv%d.xy = uv%d.xy * " I_TEXDIMS"[%d].zw;\n", i, i, i);
		}
	}

	// indirect texture map lookup
	int nIndirectStagesUsed = 0;
	if (bpmem.genMode.numindstages > 0)
	{
		for (unsigned int i = 0; i < numStages; ++i)
		{
			if (bpmem.tevind[i].IsActive() && bpmem.tevind[i].bt < bpmem.genMode.numindstages)
				nIndirectStagesUsed |= 1 << bpmem.tevind[i].bt;
		}
	}

	uid_data.nIndirectStagesUsed = nIndirectStagesUsed;
	for (u32 i = 0; i < bpmem.genMode.numindstages; ++i)
	{
		if (nIndirectStagesUsed & (1 << i))
		{
			unsigned int texcoord = bpmem.tevindref.getTexCoord(i);
			unsigned int texmap = bpmem.tevindref.getTexMap(i);

			uid_data.tevindref.SetValues(i, texcoord, texmap);
			if (texcoord < numTexgen)
			{
				out.SetConstantsUsed(C_INDTEXSCALE+i/2,C_INDTEXSCALE+i/2);
				out.Write("\ttempcoord = uv%d.xy * " I_INDTEXSCALE"[%d].%s;\n", texcoord, i/2, (i&1)?"zw":"xy");
			}
			else
				out.Write("\ttempcoord = float2(0.0f, 0.0f);\n");

			char buffer[32];
			sprintf(buffer, "float3 indtex%d", i);
			SampleTexture<T>(out, buffer, "tempcoord", "abg", texmap, ApiType);
		}
	}

	RegisterStates[0].AlphaNeedOverflowControl = false;
	RegisterStates[0].ColorNeedOverflowControl = false;
	RegisterStates[0].AuxStored = false;
	for(int i = 1; i < 4; i++)
	{
		RegisterStates[i].AlphaNeedOverflowControl = true;
		RegisterStates[i].ColorNeedOverflowControl = true;
		RegisterStates[i].AuxStored = false;
	}

	// Uid fields for BuildSwapModeTable are set in WriteStage
	BuildSwapModeTable();
	for (unsigned int i = 0; i < numStages; i++)
		WriteStage<T>(out, uid_data, i, ApiType); // build the equation for this stage

	if (numStages)
	{
		// The results of the last texenv stage are put onto the screen,
		// regardless of the used destination register
		if(bpmem.combiners[numStages - 1].colorC.dest != 0)
		{
			bool retrieveFromAuxRegister = !RegisterStates[bpmem.combiners[numStages - 1].colorC.dest].ColorNeedOverflowControl && RegisterStates[bpmem.combiners[numStages - 1].colorC.dest].AuxStored;
			out.Write("\tprev.rgb = %s%s;\n", retrieveFromAuxRegister ? "c" : "" , tevCOutputTable[bpmem.combiners[numStages - 1].colorC.dest]);
			RegisterStates[0].ColorNeedOverflowControl = RegisterStates[bpmem.combiners[numStages - 1].colorC.dest].ColorNeedOverflowControl;
		}
		if(bpmem.combiners[numStages - 1].alphaC.dest != 0)
		{
			bool retrieveFromAuxRegister = !RegisterStates[bpmem.combiners[numStages - 1].alphaC.dest].AlphaNeedOverflowControl && RegisterStates[bpmem.combiners[numStages - 1].alphaC.dest].AuxStored;
			out.Write("\tprev.a = %s%s;\n", retrieveFromAuxRegister ? "c" : "" , tevAOutputTable[bpmem.combiners[numStages - 1].alphaC.dest]);
			RegisterStates[0].AlphaNeedOverflowControl = RegisterStates[bpmem.combiners[numStages - 1].alphaC.dest].AlphaNeedOverflowControl;
		}
	}
	// emulation of unsigned 8 overflow when casting if needed
	if(RegisterStates[0].AlphaNeedOverflowControl || RegisterStates[0].ColorNeedOverflowControl)
		out.Write("\tprev = frac(prev * (255.0f/256.0f)) * (256.0f/255.0f);\n");

	AlphaTest::TEST_RESULT Pretest = bpmem.alpha_test.TestResult();
	uid_data.Pretest = Pretest;
	if (Pretest == AlphaTest::UNDETERMINED)
		WriteAlphaTest<T>(out, uid_data, ApiType, dstAlphaMode, per_pixel_depth);

	
	// the screen space depth value = far z + (clip z / clip w) * z range
	if(ApiType == API_OPENGL || ApiType == API_D3D11)
		out.Write("float zCoord = rawpos.z;\n");
	else
	{
		out.SetConstantsUsed(C_ZBIAS+1, C_ZBIAS+1);
		// dx9 doesn't support 4 component position, so we have to calculate it again
		out.Write("float zCoord = " I_ZBIAS"[1].x + (clipPos.z / clipPos.w) * " I_ZBIAS"[1].y;\n");
	}

	// Note: depth textures are disabled if early depth test is enabled
	uid_data.ztex.op = bpmem.ztex2.op;
	uid_data.per_pixel_depth = per_pixel_depth;
	uid_data.fog.fsel = bpmem.fog.c_proj_fsel.fsel;

	// depth texture can safely be ignored if the result won't be written to the depth buffer (early_ztest) and isn't used for fog either
	bool skip_ztexture = !per_pixel_depth && !bpmem.fog.c_proj_fsel.fsel;
	if (bpmem.ztex2.op != ZTEXTURE_DISABLE && !skip_ztexture)
	{
		// use the texture input of the last texture stage (textemp), hopefully this has been read and is in correct format...
		out.SetConstantsUsed(C_ZBIAS, C_ZBIAS+1);
		out.Write("zCoord = dot(" I_ZBIAS"[0].xyzw, textemp.xyzw) + " I_ZBIAS"[1].w %s;\n",
									(bpmem.ztex2.op == ZTEXTURE_ADD) ? "+ zCoord" : "");

		// U24 overflow emulation
		out.Write("zCoord = zCoord * (16777215.0f/16777216.0f);\n");
		out.Write("zCoord = frac(zCoord);\n");
		out.Write("zCoord = zCoord * (16777216.0f/16777215.0f);\n");

		// Note: depth texture output is only written to depth buffer if late depth test is used
		// final depth value is used for fog calculation, though
		if (per_pixel_depth)
			out.Write("depth = zCoord;\n");
	}

	if (dstAlphaMode == DSTALPHA_ALPHA_PASS)
	{
<<<<<<< HEAD
		out.SetConstantsUsed(C_ALPHA, C_ALPHA);
		out.Write("\tocol0 = float4(prev.rgb, " I_ALPHA"[0].a);\n");
=======
		WRITE(p, "\tocol0 = float4(prev.rgb, " I_ALPHA"[0].a);\n");
>>>>>>> d18b71cc
	}
	else
	{
		WriteFog<T>(out, uid_data);
		out.Write("\tocol0 = prev;\n");
	}

	// Use dual-source color blending to perform dst alpha in a
	// single pass
	if (dstAlphaMode == DSTALPHA_DUAL_SOURCE_BLEND)
	{
<<<<<<< HEAD
		out.SetConstantsUsed(C_ALPHA, C_ALPHA);
		// Colors will be blended against the alpha from ocol1...
		out.Write("\tocol1 = prev;\n");
=======
		if(ApiType & API_D3D9)
		{
			// alpha component must be 0 or the shader will not compile (Direct3D 9Ex restriction)
			// Colors will be blended against the color from ocol1 in D3D 9...			
			WRITE(p, "\tocol1 = float4(prev.a, prev.a, prev.a, 0.0f);\n");			
		}
		else
		{
			// Colors will be blended against the alpha from ocol1...
			WRITE(p, "\tocol1 = prev;\n");
		}
>>>>>>> d18b71cc
		// ...and the alpha from ocol0 will be written to the framebuffer.
		out.Write("\tocol0.a = " I_ALPHA"[0].a;\n");
	}
	
	out.Write("}\n");

	if (text[sizeof(text) - 1] != 0x7C)
		PanicAlert("PixelShader generator - buffer too small, canary has been eaten!");

	if (out.GetBuffer() != NULL)
		setlocale(LC_NUMERIC, ""); // restore locale
}



//table with the color compare operations
static const char *TEVCMPColorOPTable[16] =
{
	"float3(0.0f, 0.0f, 0.0f)",//0
	"float3(0.0f, 0.0f, 0.0f)",//1
	"float3(0.0f, 0.0f, 0.0f)",//2
	"float3(0.0f, 0.0f, 0.0f)",//3
	"float3(0.0f, 0.0f, 0.0f)",//4
	"float3(0.0f, 0.0f, 0.0f)",//5
	"float3(0.0f, 0.0f, 0.0f)",//6
	"float3(0.0f, 0.0f, 0.0f)",//7
	"   %s + ((%s.r >= %s.r + (0.25f/255.0f)) ? %s : float3(0.0f, 0.0f, 0.0f))",//#define TEVCMP_R8_GT 8
	"   %s + ((abs(%s.r - %s.r) < (0.5f/255.0f)) ? %s : float3(0.0f, 0.0f, 0.0f))",//#define TEVCMP_R8_EQ 9
	"   %s + (( dot(%s.rgb, comp16) >= (dot(%s.rgb, comp16) + (0.25f/255.0f))) ? %s : float3(0.0f, 0.0f, 0.0f))",//#define TEVCMP_GR16_GT 10
	"   %s + (abs(dot(%s.rgb, comp16) - dot(%s.rgb, comp16)) < (0.5f/255.0f) ? %s : float3(0.0f, 0.0f, 0.0f))",//#define TEVCMP_GR16_EQ 11
	"   %s + (( dot(%s.rgb, comp24) >= (dot(%s.rgb, comp24) + (0.25f/255.0f))) ? %s : float3(0.0f, 0.0f, 0.0f))",//#define TEVCMP_BGR24_GT 12
	"   %s + (abs(dot(%s.rgb, comp24) - dot(%s.rgb, comp24)) < (0.5f/255.0f) ? %s : float3(0.0f, 0.0f, 0.0f))",//#define TEVCMP_BGR24_EQ 13
	"   %s + (max(sign(%s.rgb - %s.rgb - (0.25f/255.0f)), float3(0.0f, 0.0f, 0.0f)) * %s)",//#define TEVCMP_RGB8_GT  14
	"   %s + ((float3(1.0f, 1.0f, 1.0f) - max(sign(abs(%s.rgb - %s.rgb) - (0.5f/255.0f)), float3(0.0f, 0.0f, 0.0f))) * %s)"//#define TEVCMP_RGB8_EQ  15
};

//table with the alpha compare operations
static const char *TEVCMPAlphaOPTable[16] =
{
	"0.0f",//0
	"0.0f",//1
	"0.0f",//2
	"0.0f",//3
	"0.0f",//4
	"0.0f",//5
	"0.0f",//6
	"0.0f",//7
	"   %s.a + ((%s.r >= (%s.r + (0.25f/255.0f))) ? %s.a : 0.0f)",//#define TEVCMP_R8_GT 8
	"   %s.a + (abs(%s.r - %s.r) < (0.5f/255.0f) ? %s.a : 0.0f)",//#define TEVCMP_R8_EQ 9
	"   %s.a + ((dot(%s.rgb, comp16) >= (dot(%s.rgb, comp16) + (0.25f/255.0f))) ? %s.a : 0.0f)",//#define TEVCMP_GR16_GT 10
	"   %s.a + (abs(dot(%s.rgb, comp16) - dot(%s.rgb, comp16)) < (0.5f/255.0f) ? %s.a : 0.0f)",//#define TEVCMP_GR16_EQ 11
	"   %s.a + ((dot(%s.rgb, comp24) >= (dot(%s.rgb, comp24) + (0.25f/255.0f))) ? %s.a : 0.0f)",//#define TEVCMP_BGR24_GT 12
	"   %s.a + (abs(dot(%s.rgb, comp24) - dot(%s.rgb, comp24)) < (0.5f/255.0f) ? %s.a : 0.0f)",//#define TEVCMP_BGR24_EQ 13
	"   %s.a + ((%s.a >= (%s.a + (0.25f/255.0f))) ? %s.a : 0.0f)",//#define TEVCMP_A8_GT 14
	"   %s.a + (abs(%s.a - %s.a) < (0.5f/255.0f) ? %s.a : 0.0f)"//#define TEVCMP_A8_EQ 15

};


template<class T>
static void WriteStage(T& out, pixel_shader_uid_data& uid_data, int n, API_TYPE ApiType)
{
	int texcoord = bpmem.tevorders[n/2].getTexCoord(n&1);
	bool bHasTexCoord = (u32)texcoord < bpmem.genMode.numtexgens;
	bool bHasIndStage = bpmem.tevind[n].IsActive() && bpmem.tevind[n].bt < bpmem.genMode.numindstages;

	// HACK to handle cases where the tex gen is not enabled
	if (!bHasTexCoord)
		texcoord = 0;

	out.Write("// TEV stage %d\n", n);

	uid_data.bHasIndStage |= bHasIndStage << n;
	if (n < 8) { uid_data.tevorders_n_texcoord1 |= texcoord << (3 * n); }
	else uid_data.tevorders_n_texcoord2 |= texcoord << (3 * n - 24);
	if (bHasIndStage)
	{
		uid_data.tevind_n.bs |= bpmem.tevind[n].bs << (2*n);
		uid_data.tevind_n.bt |= bpmem.tevind[n].bt << (2*n);
		uid_data.tevind_n.fmt |= bpmem.tevind[n].fmt << (2*n);

		out.Write("// indirect op\n");
		// perform the indirect op on the incoming regular coordinates using indtex%d as the offset coords
		if (bpmem.tevind[n].bs != ITBA_OFF)
		{
			out.Write("alphabump = indtex%d.%s %s;\n",
					bpmem.tevind[n].bt,
					tevIndAlphaSel[bpmem.tevind[n].bs],
					tevIndAlphaScale[bpmem.tevind[n].fmt]);
		}
		// format
		out.Write("float3 indtevcrd%d = indtex%d * %s;\n", n, bpmem.tevind[n].bt, tevIndFmtScale[bpmem.tevind[n].fmt]);

		// bias
		uid_data.tevind_n.Set_bias(n, bpmem.tevind[n].bias);
		if (bpmem.tevind[n].bias != ITB_NONE )
			out.Write("indtevcrd%d.%s += %s;\n", n, tevIndBiasField[bpmem.tevind[n].bias], tevIndBiasAdd[bpmem.tevind[n].fmt]);

		// multiply by offset matrix and scale
		uid_data.tevind_n.Set_mid(n, bpmem.tevind[n].mid);
		if (bpmem.tevind[n].mid != 0)
		{
			if (bpmem.tevind[n].mid <= 3)
			{
				int mtxidx = 2*(bpmem.tevind[n].mid-1);
				out.SetConstantsUsed(C_INDTEXMTX+mtxidx, C_INDTEXMTX+mtxidx);
				out.Write("float2 indtevtrans%d = float2(dot(" I_INDTEXMTX"[%d].xyz, indtevcrd%d), dot(" I_INDTEXMTX"[%d].xyz, indtevcrd%d));\n",
							n, mtxidx, n, mtxidx+1, n);
			}
			else if (bpmem.tevind[n].mid <= 7 && bHasTexCoord)
			{ // s matrix
				_assert_(bpmem.tevind[n].mid >= 5);
				int mtxidx = 2*(bpmem.tevind[n].mid-5);
				out.SetConstantsUsed(C_INDTEXMTX+mtxidx, C_INDTEXMTX+mtxidx);
				out.Write("float2 indtevtrans%d = " I_INDTEXMTX"[%d].ww * uv%d.xy * indtevcrd%d.xx;\n", n, mtxidx, texcoord, n);
			}
			else if (bpmem.tevind[n].mid <= 11 && bHasTexCoord)
			{ // t matrix
				_assert_(bpmem.tevind[n].mid >= 9);
				int mtxidx = 2*(bpmem.tevind[n].mid-9);
				out.SetConstantsUsed(C_INDTEXMTX+mtxidx, C_INDTEXMTX+mtxidx);
				out.Write("float2 indtevtrans%d = " I_INDTEXMTX"[%d].ww * uv%d.xy * indtevcrd%d.yy;\n", n, mtxidx, texcoord, n);
			}
			else
<<<<<<< HEAD
				out.Write("float2 indtevtrans%d = float2(0.0f, 0.0f);\n", n);
		}
		else
			out.Write("float2 indtevtrans%d = float2(0.0f, 0.0f);\n", n);
=======
			{
				WRITE(p, "float2 indtevtrans%d = float2(0.0f, 0.0f);\n", n);
			}
		}
		else
		{
			WRITE(p, "float2 indtevtrans%d = float2(0.0f, 0.0f);\n", n);
		}
>>>>>>> d18b71cc

		// ---------
		// Wrapping
		// ---------
		uid_data.tevind_n.Set_sw(n, bpmem.tevind[n].sw);
		uid_data.tevind_n.Set_tw(n, bpmem.tevind[n].tw);
		uid_data.tevind_n.fb_addprev |= bpmem.tevind[n].fb_addprev << n;

		// wrap S
		if (bpmem.tevind[n].sw == ITW_OFF)
			out.Write("wrappedcoord.x = uv%d.x;\n", texcoord);
		else if (bpmem.tevind[n].sw == ITW_0)
			out.Write("wrappedcoord.x = 0.0f;\n");
		else
			out.Write("wrappedcoord.x = fmod( uv%d.x, %s );\n", texcoord, tevIndWrapStart[bpmem.tevind[n].sw]);

		// wrap T
		if (bpmem.tevind[n].tw == ITW_OFF)
			out.Write("wrappedcoord.y = uv%d.y;\n", texcoord);
		else if (bpmem.tevind[n].tw == ITW_0)
			out.Write("wrappedcoord.y = 0.0f;\n");
		else
			out.Write("wrappedcoord.y = fmod( uv%d.y, %s );\n", texcoord, tevIndWrapStart[bpmem.tevind[n].tw]);

		if (bpmem.tevind[n].fb_addprev) // add previous tevcoord
			out.Write("tevcoord.xy += wrappedcoord + indtevtrans%d;\n", n);
		else
			out.Write("tevcoord.xy = wrappedcoord + indtevtrans%d;\n", n);
	}

	TevStageCombiner::ColorCombiner &cc = bpmem.combiners[n].colorC;
	TevStageCombiner::AlphaCombiner &ac = bpmem.combiners[n].alphaC;

	uid_data.combiners[n].colorC.hex = cc.hex & 0xFFFFFF;
	uid_data.combiners[n].alphaC.hex = ac.hex & 0xFFFFFF;

	if(cc.a == TEVCOLORARG_RASA || cc.a == TEVCOLORARG_RASC
		|| cc.b == TEVCOLORARG_RASA || cc.b == TEVCOLORARG_RASC
		|| cc.c == TEVCOLORARG_RASA || cc.c == TEVCOLORARG_RASC
		|| cc.d == TEVCOLORARG_RASA || cc.d == TEVCOLORARG_RASC
		|| ac.a == TEVALPHAARG_RASA || ac.b == TEVALPHAARG_RASA
		|| ac.c == TEVALPHAARG_RASA || ac.d == TEVALPHAARG_RASA)
	{
		const int i = bpmem.combiners[n].alphaC.rswap;
		uid_data.tevksel_n_swap |= bpmem.tevksel[i*2  ].swap1 << (i*2);
		uid_data.tevksel_n_swap |= bpmem.tevksel[i*2+1].swap1 << (i*2 + 1);
		uid_data.tevksel_n_swap |= bpmem.tevksel[i*2  ].swap2 << (i*2 + 16);
		uid_data.tevksel_n_swap |= bpmem.tevksel[i*2+1].swap2 << (i*2 + 17);

		char *rasswap = swapModeTable[bpmem.combiners[n].alphaC.rswap];
		out.Write("rastemp = %s.%s;\n", tevRasTable[bpmem.tevorders[n / 2].getColorChan(n & 1)], rasswap);
		out.Write("crastemp = frac(rastemp * (255.0f/256.0f)) * (256.0f/255.0f);\n");
	}


	if (bpmem.tevorders[n/2].getEnable(n&1))
	{
		if (!bHasIndStage)
		{
			// calc tevcord
			if(bHasTexCoord)
				out.Write("tevcoord.xy = uv%d.xy;\n", texcoord);
			else
				out.Write("tevcoord.xy = float2(0.0f, 0.0f);\n");
		}

		const int i = bpmem.combiners[n].alphaC.tswap;
		uid_data.tevksel_n_swap |= bpmem.tevksel[i*2  ].swap1 << (i*2);
		uid_data.tevksel_n_swap |= bpmem.tevksel[i*2+1].swap1 << (i*2 + 1);
		uid_data.tevksel_n_swap |= bpmem.tevksel[i*2  ].swap2 << (i*2 + 16);
		uid_data.tevksel_n_swap |= bpmem.tevksel[i*2+1].swap2 << (i*2 + 17);

		char *texswap = swapModeTable[bpmem.combiners[n].alphaC.tswap];
		int texmap = bpmem.tevorders[n/2].getTexMap(n&1);
		SampleTexture<T>(out, "textemp", "tevcoord", texswap, texmap, ApiType);
	}
	else
<<<<<<< HEAD
		out.Write("textemp = float4(1.0f, 1.0f, 1.0f, 1.0f);\n");
=======
	{
		WRITE(p, "textemp = float4(1.0f, 1.0f, 1.0f, 1.0f);\n");
	}
>>>>>>> d18b71cc


	if (cc.a == TEVCOLORARG_KONST || cc.b == TEVCOLORARG_KONST || cc.c == TEVCOLORARG_KONST || cc.d == TEVCOLORARG_KONST
		|| ac.a == TEVALPHAARG_KONST || ac.b == TEVALPHAARG_KONST || ac.c == TEVALPHAARG_KONST || ac.d == TEVALPHAARG_KONST)
	{
		int kc = bpmem.tevksel[n / 2].getKC(n & 1);
		int ka = bpmem.tevksel[n / 2].getKA(n & 1);
		out.Write("konsttemp = float4(%s, %s);\n", tevKSelTableC[kc], tevKSelTableA[ka]);
		if(kc > 7 || ka > 7)
		{
			out.Write("ckonsttemp = frac(konsttemp * (255.0f/256.0f)) * (256.0f/255.0f);\n");
		}
		else
		{
			out.Write("ckonsttemp = konsttemp;\n");
		}
		if (kc > 7)
			out.SetConstantsUsed(C_KCOLORS+((kc-0xc)%4),C_KCOLORS+((kc-0xc)%4));
		if (ka > 7)
			out.SetConstantsUsed(C_KCOLORS+((ka-0xc)%4),C_KCOLORS+((ka-0xc)%4));
	}

	if(cc.a == TEVCOLORARG_CPREV || cc.a == TEVCOLORARG_APREV
		|| cc.b == TEVCOLORARG_CPREV || cc.b == TEVCOLORARG_APREV
		|| cc.c == TEVCOLORARG_CPREV || cc.c == TEVCOLORARG_APREV
		|| ac.a == TEVALPHAARG_APREV || ac.b == TEVALPHAARG_APREV || ac.c == TEVALPHAARG_APREV)
	{
		if(RegisterStates[0].AlphaNeedOverflowControl || RegisterStates[0].ColorNeedOverflowControl)
		{
			out.Write("cprev = frac(prev * (255.0f/256.0f)) * (256.0f/255.0f);\n");
			RegisterStates[0].AlphaNeedOverflowControl = false;
			RegisterStates[0].ColorNeedOverflowControl = false;
		}
		else
		{
			out.Write("cprev = prev;\n");
		}
		RegisterStates[0].AuxStored = true;
	}

	if(cc.a == TEVCOLORARG_C0 || cc.a == TEVCOLORARG_A0
	|| cc.b == TEVCOLORARG_C0 || cc.b == TEVCOLORARG_A0
	|| cc.c == TEVCOLORARG_C0 || cc.c == TEVCOLORARG_A0
	|| ac.a == TEVALPHAARG_A0 || ac.b == TEVALPHAARG_A0 || ac.c == TEVALPHAARG_A0)
	{
		out.SetConstantsUsed(C_COLORS+1,C_COLORS+1);
		if(RegisterStates[1].AlphaNeedOverflowControl || RegisterStates[1].ColorNeedOverflowControl)
		{
			out.Write("cc0 = frac(c0 * (255.0f/256.0f)) * (256.0f/255.0f);\n");
			RegisterStates[1].AlphaNeedOverflowControl = false;
			RegisterStates[1].ColorNeedOverflowControl = false;
		}
		else
		{
			out.Write("cc0 = c0;\n");
		}
		RegisterStates[1].AuxStored = true;
	}

	if(cc.a == TEVCOLORARG_C1 || cc.a == TEVCOLORARG_A1
	|| cc.b == TEVCOLORARG_C1 || cc.b == TEVCOLORARG_A1
	|| cc.c == TEVCOLORARG_C1 || cc.c == TEVCOLORARG_A1
	|| ac.a == TEVALPHAARG_A1 || ac.b == TEVALPHAARG_A1 || ac.c == TEVALPHAARG_A1)
	{
		out.SetConstantsUsed(C_COLORS+2,C_COLORS+2);
		if(RegisterStates[2].AlphaNeedOverflowControl || RegisterStates[2].ColorNeedOverflowControl)
		{
			out.Write("cc1 = frac(c1 * (255.0f/256.0f)) * (256.0f/255.0f);\n");
			RegisterStates[2].AlphaNeedOverflowControl = false;
			RegisterStates[2].ColorNeedOverflowControl = false;
		}
		else
		{
			out.Write("cc1 = c1;\n");
		}
		RegisterStates[2].AuxStored = true;
	}

	if(cc.a == TEVCOLORARG_C2 || cc.a == TEVCOLORARG_A2
	|| cc.b == TEVCOLORARG_C2 || cc.b == TEVCOLORARG_A2
	|| cc.c == TEVCOLORARG_C2 || cc.c == TEVCOLORARG_A2
	|| ac.a == TEVALPHAARG_A2 || ac.b == TEVALPHAARG_A2 || ac.c == TEVALPHAARG_A2)
	{
		out.SetConstantsUsed(C_COLORS+3,C_COLORS+3);
		if(RegisterStates[3].AlphaNeedOverflowControl || RegisterStates[3].ColorNeedOverflowControl)
		{
			out.Write("cc2 = frac(c2 * (255.0f/256.0f)) * (256.0f/255.0f);\n");
			RegisterStates[3].AlphaNeedOverflowControl = false;
			RegisterStates[3].ColorNeedOverflowControl = false;
		}
		else
		{
			out.Write("cc2 = c2;\n");
		}
		RegisterStates[3].AuxStored = true;
	}

	RegisterStates[cc.dest].ColorNeedOverflowControl = (cc.clamp == 0);
	RegisterStates[cc.dest].AuxStored = false;

	if (cc.d == TEVCOLORARG_C0 || cc.d == TEVCOLORARG_A0 || ac.d == TEVALPHAARG_A0)
		out.SetConstantsUsed(C_COLORS+1,C_COLORS+1);

	if (cc.d == TEVCOLORARG_C1 || cc.d == TEVCOLORARG_A1 || ac.d == TEVALPHAARG_A1)
		out.SetConstantsUsed(C_COLORS+2,C_COLORS+2);

	if (cc.d == TEVCOLORARG_C2 || cc.d == TEVCOLORARG_A2 || ac.d == TEVALPHAARG_A2)
		out.SetConstantsUsed(C_COLORS+3,C_COLORS+3);

	if (cc.dest >= GX_TEVREG0 && cc.dest <= GX_TEVREG2)
		out.SetConstantsUsed(C_COLORS+cc.dest, C_COLORS+cc.dest);

	if (ac.dest >= GX_TEVREG0 && ac.dest <= GX_TEVREG2)
		out.SetConstantsUsed(C_COLORS+ac.dest, C_COLORS+ac.dest);

	out.Write("// color combine\n");
	if (cc.clamp)
		out.Write("%s = saturate(", tevCOutputTable[cc.dest]);
	else
		out.Write("%s = ", tevCOutputTable[cc.dest]);

	// combine the color channel
	if (cc.bias != TevBias_COMPARE) // if not compare
	{
		//normal color combiner goes here
		if (cc.shift > TEVSCALE_1)
			out.Write("%s*(", tevScaleTable[cc.shift]);

		if(!(cc.d == TEVCOLORARG_ZERO && cc.op == TEVOP_ADD))
			out.Write("%s%s", tevCInputTable[cc.d], tevOpTable[cc.op]);

		if (cc.a == cc.b)
			out.Write("%s", tevCInputTable[cc.a + 16]);
		else if (cc.c == TEVCOLORARG_ZERO)
			out.Write("%s", tevCInputTable[cc.a + 16]);
		else if (cc.c == TEVCOLORARG_ONE)
			out.Write("%s", tevCInputTable[cc.b + 16]);
		else if (cc.a == TEVCOLORARG_ZERO)
			out.Write("%s*%s", tevCInputTable[cc.b + 16], tevCInputTable[cc.c + 16]);
		else if (cc.b == TEVCOLORARG_ZERO)
			out.Write("%s*(float3(1.0f, 1.0f, 1.0f)-%s)", tevCInputTable[cc.a + 16], tevCInputTable[cc.c + 16]);
		else
			out.Write("lerp(%s, %s, %s)", tevCInputTable[cc.a + 16], tevCInputTable[cc.b + 16], tevCInputTable[cc.c + 16]);

		out.Write("%s", tevBiasTable[cc.bias]);

		if (cc.shift > TEVSCALE_1)
			out.Write(")");
	}
	else
	{
		int cmp = (cc.shift<<1)|cc.op|8; // comparemode stored here
		out.Write(TEVCMPColorOPTable[cmp],//lookup the function from the op table
				tevCInputTable[cc.d],
				tevCInputTable[cc.a + 16],
				tevCInputTable[cc.b + 16],
				tevCInputTable[cc.c + 16]);
	}
	if (cc.clamp)
		out.Write(")");
	out.Write(";\n");

	RegisterStates[ac.dest].AlphaNeedOverflowControl = (ac.clamp == 0);
	RegisterStates[ac.dest].AuxStored = false;

	out.Write("// alpha combine\n");
	if (ac.clamp)
		out.Write("%s = saturate(", tevAOutputTable[ac.dest]);
	else
		out.Write("%s = ", tevAOutputTable[ac.dest]);

	if (ac.bias != TevBias_COMPARE) // if not compare
	{
		//normal alpha combiner goes here
		if (ac.shift > TEVSCALE_1)
			out.Write("%s*(", tevScaleTable[ac.shift]);

		if(!(ac.d == TEVALPHAARG_ZERO && ac.op == TEVOP_ADD))
			out.Write("%s.a%s", tevAInputTable[ac.d], tevOpTable[ac.op]);

		if (ac.a == ac.b)
			out.Write("%s.a", tevAInputTable[ac.a + 8]);
		else if (ac.c == TEVALPHAARG_ZERO)
			out.Write("%s.a", tevAInputTable[ac.a + 8]);
		else if (ac.a == TEVALPHAARG_ZERO)
			out.Write("%s.a*%s.a", tevAInputTable[ac.b + 8], tevAInputTable[ac.c + 8]);
		else if (ac.b == TEVALPHAARG_ZERO)
			out.Write("%s.a*(1.0f-%s.a)", tevAInputTable[ac.a + 8], tevAInputTable[ac.c + 8]);
		else
			out.Write("lerp(%s.a, %s.a, %s.a)", tevAInputTable[ac.a + 8], tevAInputTable[ac.b + 8], tevAInputTable[ac.c + 8]);

		out.Write("%s",tevBiasTable[ac.bias]);

		if (ac.shift>0)
			out.Write(")");

	}
	else
	{
		//compare alpha combiner goes here
		int cmp = (ac.shift<<1)|ac.op|8; // comparemode stored here
		out.Write(TEVCMPAlphaOPTable[cmp],
				tevAInputTable[ac.d],
				tevAInputTable[ac.a + 8],
				tevAInputTable[ac.b + 8],
				tevAInputTable[ac.c + 8]);
	}
	if (ac.clamp)
		out.Write(")");
	out.Write(";\n\n");
	out.Write("// TEV done\n");
}

template<class T>
void SampleTexture(T& out, const char *destination, const char *texcoords, const char *texswap, int texmap, API_TYPE ApiType)
{
	out.SetConstantsUsed(C_TEXDIMS+texmap,C_TEXDIMS+texmap);
	if (ApiType == API_D3D11)
		out.Write("%s=Tex%d.Sample(samp%d,%s.xy * " I_TEXDIMS"[%d].xy).%s;\n", destination, texmap,texmap, texcoords, texmap, texswap);
	else
		out.Write("%s=%s(samp%d,%s.xy * " I_TEXDIMS"[%d].xy).%s;\n", destination, ApiType == API_OPENGL ? "texture" : "tex2D", texmap, texcoords, texmap, texswap);
}

static const char *tevAlphaFuncsTable[] =
{
<<<<<<< HEAD
	"(false)",									// NEVER
	"(prev.a <= %s - (0.25f/255.0f))",			// LESS
	"(abs( prev.a - %s ) < (0.5f/255.0f))",		// EQUAL
	"(prev.a < %s + (0.25f/255.0f))",			// LEQUAL
	"(prev.a >= %s + (0.25f/255.0f))",			// GREATER
	"(abs( prev.a - %s ) >= (0.5f/255.0f))",	// NEQUAL
	"(prev.a > %s - (0.25f/255.0f))",			// GEQUAL
	"(true)"									// ALWAYS
=======
	"(false)",									//ALPHACMP_NEVER   0
	"(prev.a <= %s - (0.25f/255.0f))",			//ALPHACMP_LESS    1
	"(abs( prev.a - %s ) < (0.5f/255.0f))",		//ALPHACMP_EQUAL   2
	"(prev.a < %s + (0.25f/255.0f))",			//ALPHACMP_LEQUAL  3
	"(prev.a >= %s + (0.25f/255.0f))",			//ALPHACMP_GREATER 4
	"(abs( prev.a - %s ) >= (0.5f/255.0f))",		//ALPHACMP_NEQUAL  5
	"(prev.a > %s - (0.25f/255.0f))",			//ALPHACMP_GEQUAL  6
	"(true)"									//ALPHACMP_ALWAYS  7
>>>>>>> d18b71cc
};

static const char *tevAlphaFunclogicTable[] =
{
	" && ", // and
	" || ", // or
	" != ", // xor
	" == "  // xnor
};

template<class T>
static void WriteAlphaTest(T& out, pixel_shader_uid_data& uid_data, API_TYPE ApiType, DSTALPHA_MODE dstAlphaMode, bool per_pixel_depth)
{
	static const char *alphaRef[2] =
	{
		I_ALPHA"[0].r",
		I_ALPHA"[0].g"
	};

	out.SetConstantsUsed(C_ALPHA, C_ALPHA);

	// using discard then return works the same in cg and dx9 but not in dx11
	out.Write("\tif(!( ");

	uid_data.alpha_test.comp0 = bpmem.alpha_test.comp0;
	uid_data.alpha_test.logic = bpmem.alpha_test.comp1;
	uid_data.alpha_test.logic = bpmem.alpha_test.logic;

	// Lookup the first component from the alpha function table
	int compindex = bpmem.alpha_test.comp0;
	out.Write(tevAlphaFuncsTable[compindex], alphaRef[0]);

	out.Write("%s", tevAlphaFunclogicTable[bpmem.alpha_test.logic]);//lookup the logic op

	// Lookup the second component from the alpha function table
	compindex = bpmem.alpha_test.comp1;
	out.Write(tevAlphaFuncsTable[compindex], alphaRef[1]);
	out.Write(")) {\n");

	out.Write("\t\tocol0 = float4(0.0f, 0.0f, 0.0f, 0.0f);\n");
	if (dstAlphaMode == DSTALPHA_DUAL_SOURCE_BLEND)
		out.Write("\t\tocol1 = float4(0.0f, 0.0f, 0.0f, 0.0f);\n");
	if(per_pixel_depth)
		out.Write("\t\tdepth = 1.f;\n");

	// HAXX: zcomploc (aka early_ztest) is a way to control whether depth test is done before
	// or after texturing and alpha test. PC GPUs have no way to support this
	// feature properly as of 2012: depth buffer and depth test are not
	// programmable and the depth test is always done after texturing.
	// Most importantly, PC GPUs do not allow writing to the z-buffer without
	// writing a color value (unless color writing is disabled altogether).
	// We implement "depth test before texturing" by discarding the fragment
	// when the alpha test fail. This is not a correct implementation because
	// even if the depth test fails the fragment could be alpha blended, but
	// we don't have a choice.
	uid_data.alpha_test.use_zcomploc_hack = bpmem.zcontrol.early_ztest && bpmem.zmode.updateenable;
	if (!(bpmem.zcontrol.early_ztest && bpmem.zmode.updateenable))
	{
		out.Write("\t\tdiscard;\n");
		if (ApiType != API_D3D11)
			out.Write("\t\treturn;\n");
	}

	out.Write("}\n");
}

static const char *tevFogFuncsTable[] =
{
	"",																// No Fog
	"",																// ?
	"",																// Linear
	"",																// ?
	"\tfog = 1.0f - pow(2.0f, -8.0f * fog);\n",						// exp
	"\tfog = 1.0f - pow(2.0f, -8.0f * fog * fog);\n",				// exp2
	"\tfog = pow(2.0f, -8.0f * (1.0f - fog));\n",					// backward exp
	"\tfog = 1.0f - fog;\n   fog = pow(2.0f, -8.0f * fog * fog);\n"	// backward exp2
};

template<class T>
static void WriteFog(T& out, pixel_shader_uid_data& uid_data)
{
	uid_data.fog.fsel = bpmem.fog.c_proj_fsel.fsel;
	if(bpmem.fog.c_proj_fsel.fsel == 0)
		return; // no Fog

	uid_data.fog.proj = bpmem.fog.c_proj_fsel.proj;

	out.SetConstantsUsed(C_FOG, C_FOG+1);
	if (bpmem.fog.c_proj_fsel.proj == 0)
	{
		// perspective
		// ze = A/(B - (Zs >> B_SHF)
		out.Write("\tfloat ze = " I_FOG"[1].x / (" I_FOG"[1].y - (zCoord / " I_FOG"[1].w));\n");
	}
	else
	{
		// orthographic
		// ze = a*Zs	(here, no B_SHF)
		out.Write("\tfloat ze = " I_FOG"[1].x * zCoord;\n");
	}

	// x_adjust = sqrt((x-center)^2 + k^2)/k
	// ze *= x_adjust
<<<<<<< HEAD
	// this is completely theoretical as the real hardware seems to use a table intead of calculating the values.
	uid_data.fog.RangeBaseEnabled = bpmem.fogRange.Base.Enabled;
	if(bpmem.fogRange.Base.Enabled)
=======
	//this is completely theoretical as the real hardware seems to use a table instead of calculating the values.
	if (bpmem.fogRange.Base.Enabled)
>>>>>>> d18b71cc
	{
		out.SetConstantsUsed(C_FOG+2, C_FOG+2);
		out.Write("\tfloat x_adjust = (2.0f * (clipPos.x / " I_FOG"[2].y)) - 1.0f - " I_FOG"[2].x;\n");
		out.Write("\tx_adjust = sqrt(x_adjust * x_adjust + " I_FOG"[2].z * " I_FOG"[2].z) / " I_FOG"[2].z;\n");
		out.Write("\tze *= x_adjust;\n");
	}

	out.Write("\tfloat fog = saturate(ze - " I_FOG"[1].z);\n");

	if (bpmem.fog.c_proj_fsel.fsel > 3)
	{
		out.Write("%s", tevFogFuncsTable[bpmem.fog.c_proj_fsel.fsel]);
	}
	else
	{
		if (bpmem.fog.c_proj_fsel.fsel != 2)
			WARN_LOG(VIDEO, "Unknown Fog Type! %08x", bpmem.fog.c_proj_fsel.fsel);
	}

	out.Write("\tprev.rgb = lerp(prev.rgb, " I_FOG"[0].rgb, fog);\n");
}

void GetPixelShaderUid(PixelShaderUid& object, DSTALPHA_MODE dstAlphaMode, API_TYPE ApiType, u32 components)
{
	GeneratePixelShader<PixelShaderUid>(object, dstAlphaMode, ApiType, components);

	if (g_ActiveConfig.bEnableShaderDebugging)
	{
		PixelShaderCode code;
		GeneratePixelShaderCode(code, dstAlphaMode, API_OPENGL, components);
		CheckForUidMismatch<PixelShaderUid,PixelShaderCode>(code, object, "Pixel", "p");
	}
}

void GeneratePixelShaderCode(PixelShaderCode& object, DSTALPHA_MODE dstAlphaMode, API_TYPE ApiType, u32 components)
{
	GeneratePixelShader<PixelShaderCode>(object, dstAlphaMode, ApiType, components);
}

void GetPixelShaderConstantProfile(PixelShaderConstantProfile& object, DSTALPHA_MODE dstAlphaMode, API_TYPE ApiType, u32 components)
{
	GeneratePixelShader<PixelShaderConstantProfile>(object, dstAlphaMode, ApiType, components);
}
<|MERGE_RESOLUTION|>--- conflicted
+++ resolved
@@ -15,253 +15,6 @@
 #include "NativeVertexFormat.h"
 
 
-<<<<<<< HEAD
-=======
-static void StageHash(u32 stage, u32* out)
-{
-	out[0] |= bpmem.combiners[stage].colorC.hex & 0xFFFFFF; // 24
-	u32 alphaC = bpmem.combiners[stage].alphaC.hex & 0xFFFFF0; // 24, strip out tswap and rswap for now
-	out[0] |= (alphaC&0xF0) << 24; // 8
-	out[1] |= alphaC >> 8; // 16
-
-	// reserve 3 bits for bpmem.tevorders[stage/2].getTexMap
-	out[1] |= bpmem.tevorders[stage/2].getTexCoord(stage&1) << 19; // 3
-	out[1] |= bpmem.tevorders[stage/2].getEnable(stage&1) << 22; // 1
-	// reserve 3 bits for bpmem.tevorders[stage/2].getColorChan
-
-	bool bHasIndStage = bpmem.tevind[stage].IsActive() && bpmem.tevind[stage].bt < bpmem.genMode.numindstages;
-	out[2] |= bHasIndStage << 2; // 1
-
-	bool needstexcoord = false;
-
-	if (bHasIndStage)
-	{
-		out[2] |= (bpmem.tevind[stage].hex & 0x17FFFF) << 3; // 21, TODO: needs an explanation
-		needstexcoord = true;
-	}
-
-
-	TevStageCombiner::ColorCombiner& cc = bpmem.combiners[stage].colorC;
-	TevStageCombiner::AlphaCombiner& ac = bpmem.combiners[stage].alphaC;
-
-	if(cc.a == TEVCOLORARG_RASA || cc.a == TEVCOLORARG_RASC
-		|| cc.b == TEVCOLORARG_RASA || cc.b == TEVCOLORARG_RASC
-		|| cc.c == TEVCOLORARG_RASA || cc.c == TEVCOLORARG_RASC
-		|| cc.d == TEVCOLORARG_RASA || cc.d == TEVCOLORARG_RASC
-		|| ac.a == TEVALPHAARG_RASA || ac.b == TEVALPHAARG_RASA
-		|| ac.c == TEVALPHAARG_RASA || ac.d == TEVALPHAARG_RASA)
-	{
-		out[0] |= bpmem.combiners[stage].alphaC.rswap;
-		out[2] |= bpmem.tevksel[bpmem.combiners[stage].alphaC.rswap*2].swap1 << 24; // 2
-		out[2] |= bpmem.tevksel[bpmem.combiners[stage].alphaC.rswap*2].swap2 << 26; // 2
-		out[2] |= bpmem.tevksel[bpmem.combiners[stage].alphaC.rswap*2+1].swap1 << 28; // 2
-		out[2] |= bpmem.tevksel[bpmem.combiners[stage].alphaC.rswap*2+1].swap2 << 30; // 2
-		out[1] |= (bpmem.tevorders[stage/2].getColorChan(stage&1)&1) << 23;
-		out[2] |= (bpmem.tevorders[stage/2].getColorChan(stage&1)&0x6) >> 1;
-	}
-
-	out[3] |= bpmem.tevorders[stage/2].getEnable(stage&1);
-	if (bpmem.tevorders[stage/2].getEnable(stage&1))
-	{
-		if (bHasIndStage)
-			needstexcoord = true;
-
-		out[0] |= bpmem.combiners[stage].alphaC.tswap;
-		out[3] |= bpmem.tevksel[bpmem.combiners[stage].alphaC.tswap*2].swap1 << 1; // 2
-		out[3] |= bpmem.tevksel[bpmem.combiners[stage].alphaC.tswap*2].swap2 << 3; // 2
-		out[3] |= bpmem.tevksel[bpmem.combiners[stage].alphaC.tswap*2+1].swap1 << 5; // 2
-		out[3] |= bpmem.tevksel[bpmem.combiners[stage].alphaC.tswap*2+1].swap2 << 7; // 2
-		out[1] |= bpmem.tevorders[stage/2].getTexMap(stage&1) << 16;
-	}
-
-	if (cc.a == TEVCOLORARG_KONST || cc.b == TEVCOLORARG_KONST || cc.c == TEVCOLORARG_KONST || cc.d == TEVCOLORARG_KONST
-		|| ac.a == TEVALPHAARG_KONST || ac.b == TEVALPHAARG_KONST || ac.c == TEVALPHAARG_KONST || ac.d == TEVALPHAARG_KONST)
-	{
-		out[3] |= bpmem.tevksel[stage/2].getKC(stage&1) << 9; // 5
-		out[3] |= bpmem.tevksel[stage/2].getKA(stage&1) << 14; // 5
-	}
-
-	if (needstexcoord)
-	{
-		out[1] |= bpmem.tevorders[stage/2].getTexCoord(stage&1) << 16;
-	}
-}
-
-// Mash together all the inputs that contribute to the code of a generated pixel shader into
-// a unique identifier, basically containing all the bits. Yup, it's a lot ....
-// It would likely be a lot more efficient to build this incrementally as the attributes
-// are set...
-void GetPixelShaderId(PIXELSHADERUID *uid, DSTALPHA_MODE dstAlphaMode, u32 components)
-{
-	memset(uid->values, 0, sizeof(uid->values));
-	uid->values[0] |= bpmem.genMode.numtevstages; // 4
-	uid->values[0] |= bpmem.genMode.numtexgens << 4; // 4
-	uid->values[0] |= dstAlphaMode << 8; // 2
-
-	bool enablePL = g_ActiveConfig.bEnablePixelLighting && g_ActiveConfig.backend_info.bSupportsPixelLighting;
-	uid->values[0] |= enablePL << 10; // 1
-
-	if (!enablePL)
-	{
-		uid->values[0] |= xfregs.numTexGen.numTexGens << 11; // 4
-	}
-
-	AlphaTest::TEST_RESULT alphaPreTest = bpmem.alpha_test.TestResult();
-	uid->values[0] |= alphaPreTest << 15; // 2
-
-	// numtexgens should be <= 8
-	for (unsigned int i = 0; i < bpmem.genMode.numtexgens; ++i)
-	{
-		uid->values[0] |= xfregs.texMtxInfo[i].projection << (17+i); // 1
-	}
-
-	uid->values[1] = bpmem.genMode.numindstages; // 3
-	u32 indirectStagesUsed = 0;
-	for (unsigned int i = 0; i < bpmem.genMode.numindstages; ++i)
-	{
-		if (bpmem.tevind[i].IsActive() && bpmem.tevind[i].bt < bpmem.genMode.numindstages)
-			indirectStagesUsed |= (1 << bpmem.tevind[i].bt);
-	}
-
-	assert(indirectStagesUsed == (indirectStagesUsed & 0xF));
-
-	uid->values[1] |= indirectStagesUsed << 3; // 4;
-
-	for (unsigned int i = 0; i < bpmem.genMode.numindstages; ++i)
-	{
-		if (indirectStagesUsed & (1 << i))
-		{
-			uid->values[1] |= (bpmem.tevindref.getTexCoord(i) < bpmem.genMode.numtexgens) << (7 + 3*i); // 1
-			if (bpmem.tevindref.getTexCoord(i) < bpmem.genMode.numtexgens)
-				uid->values[1] |= bpmem.tevindref.getTexCoord(i) << (8 + 3*i); // 2
-		}
-	}
-
-	u32* ptr = &uid->values[2];
-	for (unsigned int i = 0; i < bpmem.genMode.numtevstages+1u; ++i)
-	{
-		StageHash(i, ptr);
-		ptr += 4; // max: ptr = &uid->values[66]
-	}
-
-	ptr[0] |= bpmem.alpha_test.comp0; // 3
-	ptr[0] |= bpmem.alpha_test.comp1 << 3; // 3
-	ptr[0] |= bpmem.alpha_test.logic << 6; // 2
-
-	ptr[0] |= bpmem.ztex2.op << 8; // 2
-	ptr[0] |= bpmem.zcontrol.early_ztest << 10; // 1
-	ptr[0] |= bpmem.zmode.testenable << 11; // 1
-	ptr[0] |= bpmem.zmode.updateenable << 12; // 1
-
-	if (dstAlphaMode != DSTALPHA_ALPHA_PASS)
-	{
-		ptr[0] |= bpmem.fog.c_proj_fsel.fsel << 13; // 3
-		if (bpmem.fog.c_proj_fsel.fsel != 0)
-		{
-			ptr[0] |= bpmem.fog.c_proj_fsel.proj << 16; // 1
-			ptr[0] |= bpmem.fogRange.Base.Enabled << 17; // 1
-		}
-	}
-
-	++ptr;
-	if (enablePL)
-	{
-		ptr += GetLightingShaderId(ptr);
-		*ptr++ = components;
-	}
-
-	uid->num_values = int(ptr - uid->values);
-}
-
-void GetSafePixelShaderId(PIXELSHADERUIDSAFE *uid, DSTALPHA_MODE dstAlphaMode, u32 components)
-{
-	memset(uid->values, 0, sizeof(uid->values));
-	u32* ptr = uid->values;
-	*ptr++ = dstAlphaMode; // 0
-	*ptr++ = bpmem.genMode.hex; // 1
-	*ptr++ = bpmem.ztex2.hex; // 2
-	*ptr++ = bpmem.zcontrol.hex; // 3
-	*ptr++ = bpmem.zmode.hex; // 4
-	*ptr++ = g_ActiveConfig.bEnablePixelLighting && g_ActiveConfig.backend_info.bSupportsPixelLighting; // 5
-	*ptr++ = xfregs.numTexGen.hex; // 6
-
-	if (g_ActiveConfig.bEnablePixelLighting && g_ActiveConfig.backend_info.bSupportsPixelLighting)
-	{
-		*ptr++ = xfregs.color[0].hex;
-		*ptr++ = xfregs.alpha[0].hex;
-		*ptr++ = xfregs.color[1].hex;
-		*ptr++ = xfregs.alpha[1].hex;
-		*ptr++ = components;
-	}
-
-	for (unsigned int i = 0; i < 8; ++i)
-		*ptr++ = xfregs.texMtxInfo[i].hex; // 7-14
-
-	for (unsigned int i = 0; i < 16; ++i)
-		*ptr++ = bpmem.tevind[i].hex; // 15-30
-
-	*ptr++ = bpmem.tevindref.hex; // 31
-
-	for (u32 i = 0; i < bpmem.genMode.numtevstages+1u; ++i) // up to 16 times
-	{
-		*ptr++ = bpmem.combiners[i].colorC.hex; // 32+5*i
-		*ptr++ = bpmem.combiners[i].alphaC.hex; // 33+5*i
-		*ptr++ = bpmem.tevind[i].hex; // 34+5*i
-		*ptr++ = bpmem.tevksel[i/2].hex; // 35+5*i
-		*ptr++ = bpmem.tevorders[i/2].hex; // 36+5*i
-	}
-
-	ptr = &uid->values[112];
-
-	*ptr++ = bpmem.alpha_test.hex; // 112
-
-	*ptr++ = bpmem.fog.c_proj_fsel.hex; // 113
-	*ptr++ = bpmem.fogRange.Base.hex; // 114
-
-	_assert_((ptr - uid->values) == uid->GetNumValues());
-}
-
-void ValidatePixelShaderIDs(API_TYPE api, PIXELSHADERUIDSAFE old_id, const std::string& old_code, DSTALPHA_MODE dstAlphaMode, u32 components)
-{
-	if (!g_ActiveConfig.bEnableShaderDebugging)
-		return;
-
-	PIXELSHADERUIDSAFE new_id;
-	GetSafePixelShaderId(&new_id, dstAlphaMode, components);
-
-	if (!(old_id == new_id))
-	{
-		std::string new_code(GeneratePixelShaderCode(dstAlphaMode, api, components));
-		if (old_code != new_code)
-		{
-			_assert_(old_id.GetNumValues() == new_id.GetNumValues());
-
-			char msg[8192];
-			char* ptr = msg;
-			ptr += sprintf(ptr, "Pixel shader IDs matched but unique IDs did not!\nUnique IDs (old <-> new):\n");
-			const int N = new_id.GetNumValues();
-			for (int i = 0; i < N/2; ++i)
-				ptr += sprintf(ptr, "%02d, %08X  %08X  |  %08X  %08X\n", 2*i, old_id.values[2*i], old_id.values[2*i+1],
-																			new_id.values[2*i], new_id.values[2*i+1]);
-			if (N % 2)
-				ptr += sprintf(ptr, "%02d, %08X  |  %08X\n", N-1, old_id.values[N-1], new_id.values[N-1]);
-	
-			static int num_failures = 0;
-			char szTemp[MAX_PATH];
-			sprintf(szTemp, "%spsuid_mismatch_%04i.txt", File::GetUserPath(D_DUMP_IDX).c_str(), num_failures++);
-			std::ofstream file;
-			OpenFStream(file, szTemp, std::ios_base::out);
-			file << msg;
-			file << "\n\nOld shader code:\n" << old_code;
-			file << "\n\nNew shader code:\n" << new_code;
-			file.close();
-
-			PanicAlert("Unique pixel shader ID mismatch!\n\nReport this to the devs, along with the contents of %s.", szTemp);
-		}
-	}
-}
-
->>>>>>> d18b71cc
 //   old tev->pixelshader notes
 //
 //   color for this stage (alpha, color) is given by bpmem.tevorders[0].colorchan0
@@ -580,16 +333,10 @@
 
 	if (ApiType == API_OPENGL)
 	{
-<<<<<<< HEAD
-		out.Write("out float4 ocol0;\n");
+		out.Write("COLOROUT(ocol0);\n");
 		if (dstAlphaMode == DSTALPHA_DUAL_SOURCE_BLEND)
-			out.Write("out float4 ocol1;\n");
-=======
-		WRITE(p, "COLOROUT(ocol0)\n");
-		if (dstAlphaMode == DSTALPHA_DUAL_SOURCE_BLEND)
-			WRITE(p, "COLOROUT(ocol1)\n");
->>>>>>> d18b71cc
-		
+			out.Write("COLOROUT(ocol1);\n");
+
 		if (per_pixel_depth)
 			out.Write("#define depth gl_FragDepth\n");
 		out.Write("float4 rawpos = gl_FragCoord;\n");
@@ -656,35 +403,21 @@
 				per_pixel_depth ? "\n  out float depth : SV_Depth," : "");
 		}
 
-<<<<<<< HEAD
-		out.Write("  in float4 colors_0 : COLOR0,\n");
-		out.Write("  in float4 colors_1 : COLOR1");
-=======
 		// "centroid" attribute is only supported by D3D11
 		const char* optCentroid = (ApiType == API_D3D11 ? "centroid" : "");
 
-		WRITE(p, "  in %s float4 colors_0 : COLOR0,\n", optCentroid);
-		WRITE(p, "  in %s float4 colors_1 : COLOR1", optCentroid);
->>>>>>> d18b71cc
+		out.Write("  in %s float4 colors_0 : COLOR0,\n", optCentroid);
+		out.Write("  in %s float4 colors_1 : COLOR1", optCentroid);
 
 		// compute window position if needed because binding semantic WPOS is not widely supported
 		if (numTexgen < 7)
 		{
-<<<<<<< HEAD
-			for (unsigned int i = 0; i < numTexgen; ++i)
-				out.Write(",\n  in float3 uv%d : TEXCOORD%d", i, i);
-			out.Write(",\n  in float4 clipPos : TEXCOORD%d", numTexgen);
+			for (int i = 0; i < numTexgen; ++i)
+				out.Write(",\n  in %s float3 uv%d : TEXCOORD%d", optCentroid, i, i);
+			out.Write(",\n  in %s float4 clipPos : TEXCOORD%d", optCentroid, numTexgen);
 			if(g_ActiveConfig.bEnablePixelLighting && g_ActiveConfig.backend_info.bSupportsPixelLighting)
-				out.Write(",\n  in float4 Normal : TEXCOORD%d", numTexgen + 1);
+				out.Write(",\n  in %s float4 Normal : TEXCOORD%d", optCentroid, numTexgen + 1);
 			out.Write("        ) {\n");
-=======
-			for (int i = 0; i < numTexgen; ++i)
-				WRITE(p, ",\n  in %s float3 uv%d : TEXCOORD%d", optCentroid, i, i);
-			WRITE(p, ",\n  in %s float4 clipPos : TEXCOORD%d", optCentroid, numTexgen);
-			if(g_ActiveConfig.bEnablePixelLighting && g_ActiveConfig.backend_info.bSupportsPixelLighting)
-				WRITE(p, ",\n  in %s float4 Normal : TEXCOORD%d", optCentroid, numTexgen + 1);
-			WRITE(p, "        ) {\n");
->>>>>>> d18b71cc
 		}
 		else
 		{
@@ -877,12 +610,8 @@
 
 	if (dstAlphaMode == DSTALPHA_ALPHA_PASS)
 	{
-<<<<<<< HEAD
 		out.SetConstantsUsed(C_ALPHA, C_ALPHA);
 		out.Write("\tocol0 = float4(prev.rgb, " I_ALPHA"[0].a);\n");
-=======
-		WRITE(p, "\tocol0 = float4(prev.rgb, " I_ALPHA"[0].a);\n");
->>>>>>> d18b71cc
 	}
 	else
 	{
@@ -890,31 +619,25 @@
 		out.Write("\tocol0 = prev;\n");
 	}
 
-	// Use dual-source color blending to perform dst alpha in a
-	// single pass
+	// Use dual-source color blending to perform dst alpha in a single pass
 	if (dstAlphaMode == DSTALPHA_DUAL_SOURCE_BLEND)
 	{
-<<<<<<< HEAD
 		out.SetConstantsUsed(C_ALPHA, C_ALPHA);
-		// Colors will be blended against the alpha from ocol1...
-		out.Write("\tocol1 = prev;\n");
-=======
 		if(ApiType & API_D3D9)
 		{
 			// alpha component must be 0 or the shader will not compile (Direct3D 9Ex restriction)
-			// Colors will be blended against the color from ocol1 in D3D 9...			
-			WRITE(p, "\tocol1 = float4(prev.a, prev.a, prev.a, 0.0f);\n");			
+			// Colors will be blended against the color from ocol1 in D3D 9...
+			out.Write("\tocol1 = float4(prev.a, prev.a, prev.a, 0.0f);\n");
 		}
 		else
 		{
 			// Colors will be blended against the alpha from ocol1...
-			WRITE(p, "\tocol1 = prev;\n");
-		}
->>>>>>> d18b71cc
+			out.Write("\tocol1 = prev;\n");
+		}
 		// ...and the alpha from ocol0 will be written to the framebuffer.
 		out.Write("\tocol0.a = " I_ALPHA"[0].a;\n");
 	}
-	
+
 	out.Write("}\n");
 
 	if (text[sizeof(text) - 1] != 0x7C)
@@ -1035,21 +758,14 @@
 				out.Write("float2 indtevtrans%d = " I_INDTEXMTX"[%d].ww * uv%d.xy * indtevcrd%d.yy;\n", n, mtxidx, texcoord, n);
 			}
 			else
-<<<<<<< HEAD
+			{
 				out.Write("float2 indtevtrans%d = float2(0.0f, 0.0f);\n", n);
-		}
-		else
+			}
+		}
+		else
+		{
 			out.Write("float2 indtevtrans%d = float2(0.0f, 0.0f);\n", n);
-=======
-			{
-				WRITE(p, "float2 indtevtrans%d = float2(0.0f, 0.0f);\n", n);
-			}
-		}
-		else
-		{
-			WRITE(p, "float2 indtevtrans%d = float2(0.0f, 0.0f);\n", n);
-		}
->>>>>>> d18b71cc
+		}
 
 		// ---------
 		// Wrapping
@@ -1127,13 +843,9 @@
 		SampleTexture<T>(out, "textemp", "tevcoord", texswap, texmap, ApiType);
 	}
 	else
-<<<<<<< HEAD
+	{
 		out.Write("textemp = float4(1.0f, 1.0f, 1.0f, 1.0f);\n");
-=======
-	{
-		WRITE(p, "textemp = float4(1.0f, 1.0f, 1.0f, 1.0f);\n");
-	}
->>>>>>> d18b71cc
+	}
 
 
 	if (cc.a == TEVCOLORARG_KONST || cc.b == TEVCOLORARG_KONST || cc.c == TEVCOLORARG_KONST || cc.d == TEVCOLORARG_KONST
@@ -1359,7 +1071,6 @@
 
 static const char *tevAlphaFuncsTable[] =
 {
-<<<<<<< HEAD
 	"(false)",									// NEVER
 	"(prev.a <= %s - (0.25f/255.0f))",			// LESS
 	"(abs( prev.a - %s ) < (0.5f/255.0f))",		// EQUAL
@@ -1368,16 +1079,6 @@
 	"(abs( prev.a - %s ) >= (0.5f/255.0f))",	// NEQUAL
 	"(prev.a > %s - (0.25f/255.0f))",			// GEQUAL
 	"(true)"									// ALWAYS
-=======
-	"(false)",									//ALPHACMP_NEVER   0
-	"(prev.a <= %s - (0.25f/255.0f))",			//ALPHACMP_LESS    1
-	"(abs( prev.a - %s ) < (0.5f/255.0f))",		//ALPHACMP_EQUAL   2
-	"(prev.a < %s + (0.25f/255.0f))",			//ALPHACMP_LEQUAL  3
-	"(prev.a >= %s + (0.25f/255.0f))",			//ALPHACMP_GREATER 4
-	"(abs( prev.a - %s ) >= (0.5f/255.0f))",		//ALPHACMP_NEQUAL  5
-	"(prev.a > %s - (0.25f/255.0f))",			//ALPHACMP_GEQUAL  6
-	"(true)"									//ALPHACMP_ALWAYS  7
->>>>>>> d18b71cc
 };
 
 static const char *tevAlphaFunclogicTable[] =
@@ -1481,14 +1182,9 @@
 
 	// x_adjust = sqrt((x-center)^2 + k^2)/k
 	// ze *= x_adjust
-<<<<<<< HEAD
 	// this is completely theoretical as the real hardware seems to use a table intead of calculating the values.
 	uid_data.fog.RangeBaseEnabled = bpmem.fogRange.Base.Enabled;
-	if(bpmem.fogRange.Base.Enabled)
-=======
-	//this is completely theoretical as the real hardware seems to use a table instead of calculating the values.
 	if (bpmem.fogRange.Base.Enabled)
->>>>>>> d18b71cc
 	{
 		out.SetConstantsUsed(C_FOG+2, C_FOG+2);
 		out.Write("\tfloat x_adjust = (2.0f * (clipPos.x / " I_FOG"[2].y)) - 1.0f - " I_FOG"[2].x;\n");
